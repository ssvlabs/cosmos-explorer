--- conflicted
+++ resolved
@@ -91,11 +91,7 @@
                             offsetY: -15,
                             fontWeight: 500,
                             fontSize: '2.125rem',
-<<<<<<< HEAD
-                            formatter: (value: unknown) => `${rate.value.toFixed(0)}%`,
-=======
                             formatter: (value: unknown) => `${rate.value.toFixed(1)}%`,
->>>>>>> 0ca5a14e
                             color: primaryText,
                         },
                         total: {
@@ -103,11 +99,7 @@
                             label: 'Commission Rate',
                             fontSize: '1rem',
                             color: secondaryText,
-<<<<<<< HEAD
-                            formatter: () => `${rate.value.toFixed(0)}%`,
-=======
                             formatter: () => `${rate.value.toFixed(1)}%`,
->>>>>>> 0ca5a14e
                         },
                     },
                 },
