--- conflicted
+++ resolved
@@ -1,32 +1,23 @@
 <script setup lang="ts">
-<<<<<<< HEAD
 import { useWalletStore } from '@/stores';
 
 const walletStore = useWalletStore();
-=======
-import { ref } from 'vue';
-import { useBlockchain, useWalletStore } from '@/stores';
-
-const walletStore = useWalletStore()
 walletStore.$subscribe((m, s) => {
-    console.log(m, s)
-})
->>>>>>> ee89e438
+  console.log(m, s);
+});
 </script>
 
 <template>
   <div>
-<<<<<<< HEAD
     <span v-if="walletStore.currentAddress">{{
       walletStore.currentAddress
     }}</span>
 
-    <label v-else for="PingConnectWallet" class="btn btn-sm ml-4 ping-connect-btn"
+    <label
+      v-else
+      for="PingConnectWallet"
+      class="btn btn-sm ml-4 ping-connect-btn"
       >Connect Wallet</label
     >
-=======
-    <span v-if="walletStore.currentAddress">{{ walletStore.currentAddress }}</span>
-    <ping-connect-wallet class="mt-5" :chain-id="'juno-1'" :hd-path="`m/44'/118/0'/0/0`" />
->>>>>>> ee89e438
   </div>
 </template>